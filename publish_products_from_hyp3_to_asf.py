--- conflicted
+++ resolved
@@ -86,11 +86,7 @@
             )
 
 
-<<<<<<< HEAD
-def main(hyp3_urls: list, job_type: str, start: datetime, cmr_domain: str, collection_concept_id: str, topic_arn: str,
-=======
-def main(hyp3_urls: list, job_type: str, cmr_domain: str, collection_short_name: str, topic_arn: str,
->>>>>>> 776ac2e4
+def main(hyp3_urls: list, job_type: str, start: datetime, cmr_domain: str, collection_short_name: str, topic_arn: str,
          username: str, password: str, dry_run: bool, response_topic_arn: str):
     hyp3_jobs = get_hyp3_jobs(hyp3_urls, job_type, start, username, password)
     ingest_messages = [generate_ingest_message(job, response_topic_arn) for job in hyp3_jobs]
@@ -112,14 +108,9 @@
                         choices=['https://cmr.earthdata.nasa.gov', 'https://cmr.uat.earthdata.nasa.gov'])
     parser.add_argument('--job-type', default='INSAR_ISCE',
                         choices=['INSAR_ISCE', 'INSAR_ISCE_TEST'])
-<<<<<<< HEAD
     parser.add_argument('--start', type=parse_datetime)
-    parser.add_argument('--collection-concept-id', default='C1595422627-ASF',
-                        choices=['C1595422627-ASF', 'C1225776654-ASF'])
-=======
     parser.add_argument('--collection-short-name', default='ARIA_S1_GUNW',
                         choices=['ARIA_S1_GUNW'])
->>>>>>> 776ac2e4
     parser.add_argument('--hyp3-urls', nargs='+',
                         default=['https://hyp3-a19-jpl.asf.alaska.edu', 'https://hyp3-tibet-jpl.asf.alaska.edu',
                                  'https://hyp3-nisar-jpl.asf.alaska.edu'],
@@ -136,9 +127,5 @@
 # assumes you have AWS credentials with permission to publish to the SNS topic
 if __name__ == '__main__':
     args = get_args()
-<<<<<<< HEAD
-    main(args.hyp3_urls, args.job_type, args.start, args.cmr_domain, args.collection_concept_id, args.topic_arn,
-=======
-    main(args.hyp3_urls, args.job_type, args.cmr_domain, args.collection_short_name, args.topic_arn,
->>>>>>> 776ac2e4
+    main(args.hyp3_urls, args.job_type, args.start, args.cmr_domain, args.collection_short_name, args.topic_arn,
          args.username, args.password, args.dry_run, args.response_topic_arn)